import os
<<<<<<< HEAD

import pytorch_lightning as pl
=======
from argparse import ArgumentParser, Namespace

import pytorch_lightning as pl
from pytorch_lightning.callbacks import ModelCheckpoint
>>>>>>> f775fb49

from moco import SelfSupervisedMethod
from model_params import VICRegParams

<<<<<<< HEAD
os.environ[
    "DATA_PATH"] = "D:\\Documents\\SBB\\runs\\20220427_full_dataset\\dataset\\split.csv"


def main():
    params = VICRegParams(dataset_name='aisi', batch_size=16,
                          encoder_arch='resnet101', embedding_dim=2048,
                          mlp_hidden_dim=2048, lr=0.03,
                          shuffle_batch_norm=True)
    model = SelfSupervisedMethod(params)
    trainer = pl.Trainer(gpus=1, max_epochs=100)
    try:
        trainer.fit(model)
    except KeyboardInterrupt:
        pass
    finally:
        trainer.save_checkpoint("vicreg.ckpt")
=======
os.environ["DATA_PATH"] = "/mnt/data/Documents/SBB/runs/20220427_full_dataset/dataset/split_arch.csv"


def main(args: Namespace):
    os.environ['DATA_PATH'] = args.dataset

    params = VICRegParams(
        dataset_name="aisi",
        encoder_arch='resnet101',
        shuffle_batch_norm=True,
        gather_keys_for_queue=True,
        # transform_apply_blur=False,
        mlp_hidden_dim=2048,
        dim=2048,
        embedding_dim=2048,
        batch_size=16,
        lr=0.01,
        final_lr_schedule_value=0,
        weight_decay=1e-4,
        lars_warmup_epochs=10,
        lars_eta=0.02
    )
    model = SelfSupervisedMethod(params)

    checkpoint_callback = ModelCheckpoint(
        'checkpoints',
        'model-{epoch:02d}-{validation_loss:.2f}',
        monitor='validation_loss',
        save_top_k=5)

    trainer = pl.Trainer(gpus=1, max_epochs=300,
                         callbacks=[checkpoint_callback])
    trainer.fit(model)
    trainer.save_checkpoint("vicreg.ckpt")
>>>>>>> f775fb49


if __name__ == '__main__':
    parser = ArgumentParser()
    parser.add_argument('-d', '--dataset', help='Path to dataset .csv',
                        required=True)
    parser.add_argument('-c', '--checkpoint-dir', dest='checkpoint_dir',
                        help='Path to checkpoint dir.', default='checkpoints')

    args = parser.parse_args()

    main(args)<|MERGE_RESOLUTION|>--- conflicted
+++ resolved
@@ -1,36 +1,12 @@
 import os
-<<<<<<< HEAD
-
-import pytorch_lightning as pl
-=======
 from argparse import ArgumentParser, Namespace
 
 import pytorch_lightning as pl
 from pytorch_lightning.callbacks import ModelCheckpoint
->>>>>>> f775fb49
 
 from moco import SelfSupervisedMethod
 from model_params import VICRegParams
 
-<<<<<<< HEAD
-os.environ[
-    "DATA_PATH"] = "D:\\Documents\\SBB\\runs\\20220427_full_dataset\\dataset\\split.csv"
-
-
-def main():
-    params = VICRegParams(dataset_name='aisi', batch_size=16,
-                          encoder_arch='resnet101', embedding_dim=2048,
-                          mlp_hidden_dim=2048, lr=0.03,
-                          shuffle_batch_norm=True)
-    model = SelfSupervisedMethod(params)
-    trainer = pl.Trainer(gpus=1, max_epochs=100)
-    try:
-        trainer.fit(model)
-    except KeyboardInterrupt:
-        pass
-    finally:
-        trainer.save_checkpoint("vicreg.ckpt")
-=======
 os.environ["DATA_PATH"] = "/mnt/data/Documents/SBB/runs/20220427_full_dataset/dataset/split_arch.csv"
 
 
@@ -65,7 +41,6 @@
                          callbacks=[checkpoint_callback])
     trainer.fit(model)
     trainer.save_checkpoint("vicreg.ckpt")
->>>>>>> f775fb49
 
 
 if __name__ == '__main__':
